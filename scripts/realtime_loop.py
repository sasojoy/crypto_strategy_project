--- conflicted
+++ resolved
@@ -102,7 +102,7 @@
 logger = logging.getLogger(__name__)
 
 
-<<<<<<< HEAD
+
 def pick_latest_valid_row(df_feat: "pd.DataFrame", k: int = 3):
     # 只選 numeric 欄位做有限值判斷
     numeric_df = df_feat.select_dtypes(include=[np.number])
@@ -112,20 +112,7 @@
         if not row_num.isna().any() and np.isfinite(row_num.to_numpy(dtype=float)).all():
             return idx, row_full
     raise RuntimeError("No valid feature row found in last k bars")
-=======
-def pick_latest_valid_row(feats: pd.DataFrame, k: int = 3):
-    """Pick the latest fully numeric & finite row among last *k* rows."""
-    num_cols = feats.select_dtypes(include=["number"]).columns.tolist()
-    if not num_cols:
-        return None, None
-    tail = feats[num_cols].tail(k)
-    logging.info(f"[DIAG] tail_na_counts: {tail.isna().sum().to_dict()}")
-    for idx, row in reversed(list(tail.iterrows())):
-        arr = row.to_numpy(dtype=float, copy=False)
-        if np.isfinite(arr).all() and not np.isnan(arr).any():
-            return idx, feats.loc[idx]
-    return None, None
->>>>>>> 8d7814d7
+
 
 
 def predict_one(symbol: str, df_15m: pd.DataFrame, model, scaler, cfg_path: str = "csp/configs/strategy.yaml"):
@@ -157,23 +144,13 @@
 
     feats = feats.reset_index()  # 這會把 timestamp 變成一個欄位
     feature_cols = feat_params.get("feature_columns") or list(feats.columns)
-<<<<<<< HEAD
+
     # 僅用於特徵的 DataFrame（避免 timestamp 等混進來）
     X = feats[feature_cols].copy()
     validate_numeric_features(X, feature_cols)
     try:
         idx, row = pick_latest_valid_row(X, k=3)
     except RuntimeError:
-=======
-    numeric_cols = feats.select_dtypes(include=["number"]).columns
-    feature_cols = [c for c in feature_cols if c in numeric_cols]
-    if not feature_cols:
-        logging.warning(f"[WARN] {symbol}: no numeric feature columns available after filtering")
-        return {"symbol": symbol, "side": "NONE", "score": None, "reason": "no_numeric_features"}
-
-    idx, row = pick_latest_valid_row(feats[feature_cols], k=3)
-    if row is None:
->>>>>>> 8d7814d7
         logging.warning(
             f"[WARN] no valid feature row for {symbol} (last 3 bars all contain NaN)."
         )
